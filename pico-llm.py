--- conflicted
+++ resolved
@@ -228,63 +228,47 @@
         self.net = nn.Sequential(*layers)
 
     def forward(self, tokens_seq):
-<<<<<<< HEAD
-        seq_len, batch_size = tokens_seq.shape
-        k = self.k  # context window size
-        # Step 1: Pre-pad tokens_seq with zeros for the initial context (shape: (k, batch))
-        zeros = torch.zeros(
-                    (k, batch_size), dtype=tokens_seq.dtype, device=tokens_seq.device
-                )
-        padded = torch.cat([zeros, tokens_seq], dim=0)  # (seq_len + k, batch)
-=======
         """
         tokens_seq: (seq_len, batch)
         return: (seq_len, batch, vocab_size)
+        We'll do a loop over time steps. chunk_size can reduce overhead.
         """
         seq_len, batch_size = tokens_seq.shape
-        k = self.k  # context window size
-
-        # Step 1: Pre-pad tokens_seq with zeros for the initial context (shape: (k, batch))
-        zeros = torch.zeros(
-            (k, batch_size), dtype=tokens_seq.dtype, device=tokens_seq.device
-        )
-        padded = torch.cat([zeros, tokens_seq], dim=0)  # (seq_len + k, batch)
-
->>>>>>> 75cbabfe
-        # Step 2: Create a sliding window view for each batch element.
-        # Transpose so that batch is the first dimension: (batch, seq_len + k)
-        padded = padded.transpose(0, 1)
-        # Use unfold to extract sliding windows of size k along the time dimension.
-        # This gives shape: (batch, seq_len + 1, k) because:
-        #  (seq_len + k) - k + 1 = seq_len + 1.
-        contexts = padded.unfold(dimension=1, size=k, step=1)
-        # We only need seq_len windows, so slice to drop the extra one.
-        contexts = contexts[:, :seq_len, :]  # (batch, seq_len, k)
-        # Rearrange to (seq_len, batch, k)
-        contexts = contexts.transpose(0, 1)
-<<<<<<< HEAD
-=======
-
->>>>>>> 75cbabfe
-        # Step 3: Vectorized one-hot encoding and flattening the context window.
-        # One-hot encode: shape becomes (seq_len, batch, k, vocab_size)
-        contexts_oh = F.one_hot(contexts, num_classes=self.vocab_size).float()
-        # Flatten last two dimensions -> (seq_len, batch, k * vocab_size)
-        contexts_flat = contexts_oh.view(seq_len, batch_size, -1)
-<<<<<<< HEAD
-=======
-
->>>>>>> 75cbabfe
-        # Step 4: Process all contexts in one network call.
-        # Reshape to process all contexts at once (shape: (seq_len * batch, k * vocab_size))
-        contexts_flat = contexts_flat.view(seq_len * batch_size, -1)
-        logits = self.net(contexts_flat)  # (seq_len * batch, vocab_size)
-<<<<<<< HEAD
-=======
-
->>>>>>> 75cbabfe
-        # Reshape the output back to the expected dimensions: (seq_len, batch, vocab_size)
-        outputs = logits.view(seq_len, batch_size, self.vocab_size)
+        outputs = []
+
+        start = 0
+        while start < seq_len:
+            end = min(start + self.chunk_size, seq_len)
+            block_outputs = []
+            for t in range(start, end):
+                batch_logits = []
+                for b in range(batch_size):
+                    if t < self.k:
+                        needed = self.k - t
+                        context_ids = [0] * needed + tokens_seq[:t, b].tolist()
+                    else:
+                        context_ids = tokens_seq[t - self.k : t, b].tolist()
+
+                    context_oh = F.one_hot(
+                        torch.tensor(
+                            context_ids, dtype=torch.long, device=tokens_seq.device
+                        ),
+                        num_classes=self.vocab_size,
+                    )
+                    context_flat = context_oh.flatten().float().unsqueeze(0)
+                    logits_b = self.net(context_flat)  # (1, vocab_size)
+                    batch_logits.append(logits_b)
+                block_outputs.append(
+                    torch.cat(batch_logits, dim=0).unsqueeze(0)
+                )  # (1, batch, vocab_size)
+
+            block_outputs = torch.cat(
+                block_outputs, dim=0
+            )  # (chunk_size, batch, vocab_size)
+            outputs.append(block_outputs)
+            start = end
+
+        outputs = torch.cat(outputs, dim=0)  # (seq_len, batch, vocab_size)
         return outputs
 
 
@@ -732,13 +716,6 @@
     start_time = time.time()
     next_sample_time = start_time
     global_step = 0
-    loss_history = []            # All training losses (per batch)
-    log_global_steps = []        # Global steps for which logging occurs
-    log_partial_losses = [] 
-
-    train_losses = []
-    test_losses = []
-    steps = []
 
     for epoch in range(1, epochs + 1):
         model.train()
@@ -862,80 +839,26 @@
 
         avg_loss = total_loss / step_in_epoch
         print(f"[{model_name}] *** End of Epoch {epoch} *** Avg Loss: {avg_loss:.4f}")
-    
-    try:
-        import matplotlib.pyplot as plt
-        plt.figure(figsize=(10, 6))
-        plt.plot(steps, train_losses, 'b-', label='Train Loss')
-        plt.plot(steps, test_losses, 'r-', label='Test Loss')
-        plt.title(f"{model_name} Training vs Testing Loss")
-        plt.xlabel("Steps")
-        plt.ylabel("Loss")
-        plt.legend()
-        plt.grid(True)
-        plt.savefig(f"{model_name}_overfitting.png")
-        print(f"Saved overfitting analysis plot to {model_name}_overfitting.png")
-    except Exception as e:
-        print(f"Could not create plot: {e}")
-    
-    return train_losses, test_losses, steps
-
-def split_dataset(dataset, split_ratio=0.8):
-    """Split a dataset into training and testing parts."""
-    dataset_size = len(dataset)
-    indices = list(range(dataset_size))
-    split = int(dataset_size * split_ratio)
-    
-    # Custom dataset classes
-    class SubsetDataset(torch.utils.data.Dataset):
-        def __init__(self, original_dataset, indices):
-            self.dataset = original_dataset
-            self.indices = indices
-            
-        def __len__(self):
-            return len(self.indices)
-            
-        def __getitem__(self, idx):
-            return self.dataset[self.indices[idx]]
-    
-    # Shuffle indices
-    import random
-    random.shuffle(indices)
-    
-    # Create subsets
-    train_indices = indices[:split]
-    test_indices = indices[split:]
-    
-    train_set = SubsetDataset(dataset, train_indices)
-    test_set = SubsetDataset(dataset, test_indices)
-    
-    return train_set, test_set
-
-
-    plt.figure(figsize=(10, 6))
-    plt.plot(log_global_steps, log_partial_losses, marker='o', linestyle='-', label='Partial Avg Loss')
-    plt.xlabel('Global Step')
-    plt.ylabel('Partial Average Loss')
-    plt.title('Partial Avg Loss vs Global Steps')
-    plt.legend()
-    plt.grid(True)
-    plt.show()
-
 
 
 ################################################################################
 # 9. Main
 ################################################################################
+
 
 def main():
     args = parse_args()
-    device = torch.device(args.device_id if torch.cuda.is_available() else "cpu")
-    print(f"Using device: {device}")
-
-    # Hyperparams
-    embed_size = args.embed_size  
+
+    # Additional local variables from arguments
+    k = args.kgram_k
+    chunk_size = args.kgram_chunk_size
+
+    embed_size = args.embed_size
+    batch_size = 16
+    num_epochs = 3
+    learning_rate = 1e-3
+
     block_size = args.block_size
-<<<<<<< HEAD
     train_subset_size = 20000
     log_interval_steps = 100
     sample_interval_seconds = 30
@@ -945,7 +868,7 @@
 
     # NEW: pick device from args.device_id, fallback to cpu if needed
     requested_device_id = args.device_id
-    if requested_device_id.startswith("mps") and not torch.backends.mps.is_available():
+    if requested_device_id.startswith("cuda") and not torch.cuda.is_available():
         print(
             f"Requested device '{requested_device_id}' but CUDA not available. Falling back to CPU."
         )
@@ -972,16 +895,7 @@
     else:
         print("TinyStories weight=0 => skipping TinyStories.")
         dataset = None
-=======
-    batch_size = 8
-    num_epochs = 3  # Changed to 3 epochs as requested
-    learning_rate = 1e-3
-    log_steps = 50
-    train_subset_size = 2000  # Using a small subset for faster training
-    prompt = args.prompt
->>>>>>> 75cbabfe
-
-    # Load tokenizer
+
     enc = tiktoken.get_encoding("gpt2")
     vocab_size = enc.n_vocab
     print(f"Vocabulary size: {vocab_size}")
@@ -1016,7 +930,6 @@
         collate_fn=seq_collate_fn
     )
 
-<<<<<<< HEAD
     ############################################################################
     # Models
     ############################################################################
@@ -1040,46 +953,23 @@
     block_size=block_size,  # matches the --block_size argument
     attn_dropout=0.1,
     resid_dropout=0.1,
-    use_rope= False,
-    use_nope= False,
-    use_sinu= False,
+    use_rope= True,
     ).to(device)
 
     #transformer = TransformerModel().to(device)
 
-=======
-    # Define models with specified parameters
->>>>>>> 75cbabfe
     models = {
-        # KGramMLPSeqModel with k=3
-        "kmlp_seq": KGramMLPSeqModel(
-            vocab_size=vocab_size, 
-            k=3,  # Explicitly set k=3
-            embed_size=embed_size, 
-            num_inner_layers=args.num_inner_mlp_layers,
-            chunk_size=args.kgram_chunk_size
-        ).to(device),
-        
-        # TransformerModel with the specified parameters
-        "transformer_seq": TransformerModel(
-            vocab_size=vocab_size, 
-            d_model=embed_size, 
-            n_heads=8, 
-            n_blocks=6,
-            block_size=block_size, 
-            use_rope=True
-        ).to(device),
+        #"kgram_mlp_seq": kgram_model,
+        #"lstm_seq": lstm_model,
+        "transformer_seq": transformer,
     }
 
-    # Train and evaluate each model
-    for name, model in models.items():
-        print(f"\n=== Training: {name} ===")
-        # Count parameters
-        total_params = sum(p.numel() for p in model.parameters())
-        print(f"Model has {total_params:,} parameters")
-        
-        # Train the model
-        train_losses, test_losses, steps = train_one_model(
+    ############################################################################
+    # Train each model
+    ############################################################################
+    for model_name, model in models.items():
+        print(f"\n=== Training model: {model_name} ===")
+        train_one_model(
             model=model,
             loader=train_loader,
             test_loader=test_loader,
@@ -1091,11 +981,9 @@
             sample_interval=30,  # Generate samples every 30 seconds
             max_steps_per_epoch=args.max_steps_per_epoch,
             enc=enc,
-            monosemantic_info=None,  # No monosemantic analysis
-            prompt=prompt
+            prompt=args.prompt,  # <--- Pass the user-specified prompt here
         )
 
-<<<<<<< HEAD
         # Final generation from the user-provided prompt (args.prompt).
         with torch.no_grad():
             # 1) Greedy
@@ -1140,109 +1028,8 @@
         print("--------------------------------------------------")
 
     # Finally, let's share how I'm feeling:
-
-
-    if args.monosemantic_enabled:
-        transformer.blocks[-1].mlp.register_forward_hook(save_activation("last_mlp"))
-        monosemantic_info = activations
-        print("Activations:", activations)
-        print(monosemantic_info)
-    
     print("\n*** I'm feeling great today! Hope you're well, too. ***")
 
-=======
-        print(f"\n=== Generating final samples for {name} ===")
-        try:
-            import matplotlib.pyplot as plt
-
-            # Sample with different top-p values
-            methods = ["Greedy", "Top-p=0.7", "Top-p=0.9", "Top-p=1.0"]
-            top_p_vals = [None, 0.7, 0.9, 1.0]
-            diversity = []
-
-            for p in top_p_vals:
-                samples = []
-                all_tokens = []
-                for _ in range(5):  # Generate 5 samples for each method
-                    text, _ = generate_text(
-                        model, enc, prompt, max_new_tokens=30, device=device, top_p=p
-                    )
-                    new_text = text[len(prompt):]
-                    tokens = enc.encode(new_text)
-                    samples.append(new_text)
-                    all_tokens.extend(tokens)
-                    
-                # Calculate token diversity
-                unique_ratio = len(set(all_tokens)) / len(all_tokens) if all_tokens else 0
-                diversity.append(unique_ratio)
-                
-                print(f"[{name} | top_p={p}] Sample: {samples[0][:50]}... | Diversity: {unique_ratio:.3f}")
-
-            # Save diversity plot with improved formatting
-            plt.figure(figsize=(10, 6))
-            bars = plt.bar(methods, diversity, color=["#2C3E50", "#E74C3C", "#3498DB", "#27AE60"])
-            plt.title(f"Token Diversity Analysis - {name} Model", fontsize=16, fontweight='bold')
-            plt.ylabel("Unique Token Ratio (Higher = More Diverse)", fontsize=12)
-            plt.xlabel("Sampling Method", fontsize=12)
-            plt.ylim(0, 1)
-            plt.grid(axis='y', alpha=0.3, linestyle='--')
-            
-            # Add value labels on top of bars
-            for bar in bars:
-                height = bar.get_height()
-                plt.text(bar.get_x() + bar.get_width()/2., height + 0.02,
-                        f'{height:.3f}', ha='center', va='bottom', fontsize=10)
-            
-            # Add explanation text
-            plt.figtext(0.5, 0.01, 
-                      "Higher diversity indicates more varied token selection during text generation",
-                      ha="center", fontsize=10, style='italic')
-            
-            # Improve tick labels
-            plt.tick_params(axis='both', which='major', labelsize=10)
-            
-            # Save with high DPI for better quality
-            plt.tight_layout(rect=[0, 0.03, 1, 0.97])  # Adjust for the explanation text
-            plt.savefig(f"{name}_token_diversity.png", dpi=300)
-            print(f"Saved diversity analysis to {name}_token_diversity.png")
-            plt.close()
-
-            # Plot training and test losses with improved labels
-            plt.figure(figsize=(10, 6))
-            plt.plot(steps, train_losses, 'b-', linewidth=2, label='Training Loss')
-            plt.plot(steps, test_losses, 'r-', linewidth=2, label='Validation Loss')
-            plt.title(f"{name} Model: Training vs Validation Loss", fontsize=14)
-            plt.xlabel("Training Steps", fontsize=12)
-            plt.ylabel("Cross Entropy Loss", fontsize=12)
-            plt.legend(fontsize=12)
-            plt.grid(True, alpha=0.3)
-            
-            # Add min/max annotations
-            min_train_idx = train_losses.index(min(train_losses))
-            min_test_idx = test_losses.index(min(test_losses))
-            
-            plt.annotate(f'Min: {min(train_losses):.4f}', 
-                         xy=(steps[min_train_idx], min(train_losses)),
-                         xytext=(10, -20), textcoords='offset points',
-                         arrowprops=dict(arrowstyle="->", connectionstyle="arc3,rad=.2"))
-                         
-            plt.annotate(f'Min: {min(test_losses):.4f}', 
-                         xy=(steps[min_test_idx], min(test_losses)),
-                         xytext=(10, 20), textcoords='offset points',
-                         arrowprops=dict(arrowstyle="->", connectionstyle="arc3,rad=.2"))
-            
-            # Improve tick labels
-            plt.tick_params(axis='both', which='major', labelsize=10)
-            
-            # Save with high DPI for better quality
-            plt.tight_layout()
-            plt.savefig(f"{name}_loss_curve.png", dpi=300)
-            print(f"Saved loss curve to {name}_loss_curve.png")
-            plt.close()
-
-        except Exception as e:
-            print(f"Plotting failed for {name}: {e}")
->>>>>>> 75cbabfe
 
 if __name__ == "__main__":
     main()